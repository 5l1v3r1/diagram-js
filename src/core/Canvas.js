--- conflicted
+++ resolved
@@ -11,13 +11,8 @@
  *
  * @emits Canvas#canvas.init
  */
-<<<<<<< HEAD
-function Canvas(config, events, svgFactory) {
-  'use strict';
-=======
 function Canvas(config, events, commandStack, svgFactory) {
   //'use strict';
->>>>>>> adc72b11
 
   var ids = new IdGenerator('s');
 
@@ -62,22 +57,9 @@
     }
   }
 
-<<<<<<< HEAD
-  /**
-   * Adds a shape to the canvas
-   *
-   * @method Canvas#addShape
-   * 
-   * @param {djs.ShapeDescriptor} shape a descriptor for the shape
-   *
-   * @return {Canvas} the canvas api
-   */
-  function addShape(shape) {
-=======
   function internalAddShape(shape) {
     'use strict';
 
->>>>>>> adc72b11
     var gfx = svgFactory.createShape(paper, shape);
 
     if (shape.parent) {
@@ -104,19 +86,17 @@
     delete elementMap[id];
   }
 
-<<<<<<< HEAD
-    // for chaining of API calls
-=======
   /**
    * Adds a shape to the canvas
    *
    * @method Canvas#addShape
-   * 
+   *
    * @param {djs.ShapeDescriptor} shape a descriptor for the shape
+   *
+   * @return {Canvas} the canvas api
    */
   function addShape(param) {
     commandStack.execute('addShape', param);
->>>>>>> adc72b11
     return this;
   }
 
